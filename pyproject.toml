[build-system]
requires = ["setuptools", "wheel"]

[tool.pytest.ini_options]
<<<<<<< HEAD
addopts = "--doctest-plus -ra -v"
=======
addopts = "--doctest-modules -ra --verbose --capture=no"
>>>>>>> 180a6d20
doctest_optionflags = "NORMALIZE_WHITESPACE IGNORE_EXCEPTION_DETAIL"
testpaths = [
    "cblearn",
]
markers = [
    "sklearn: mark tests for sklearn compatibility.",
]<|MERGE_RESOLUTION|>--- conflicted
+++ resolved
@@ -2,11 +2,7 @@
 requires = ["setuptools", "wheel"]
 
 [tool.pytest.ini_options]
-<<<<<<< HEAD
-addopts = "--doctest-plus -ra -v"
-=======
-addopts = "--doctest-modules -ra --verbose --capture=no"
->>>>>>> 180a6d20
+addopts = "--doctest-plus -ra --verbose --capture=no"
 doctest_optionflags = "NORMALIZE_WHITESPACE IGNORE_EXCEPTION_DETAIL"
 testpaths = [
     "cblearn",
